--- conflicted
+++ resolved
@@ -21,29 +21,6 @@
 }
 
 #[derive(Parser)]
-<<<<<<< HEAD
-pub struct RunArgs {
-    #[arg(short = 'n', long)]
-    /// Number of iterations
-    pub iterations: Option<usize>,
-    #[arg(short = 'i', long)]
-    /// Number of invocations
-    pub invocations: Option<usize>,
-    #[arg(long, default_value = "default")]
-    /// Benchmarking profile
-    pub profile: String,
-    #[arg(long, default_value = "false")]
-    /// Allow dirty working directories
-    pub allow_dirty: bool,
-    #[arg(long, default_value = "false")]
-    /// (Linux only) Allow benchmarking even when multiple users are logged in
-    pub allow_multi_user: bool,
-    /// (Linux only) Allow any scaling governor value, instead of only `performance`
-    #[arg(long, default_value = "false")]
-    pub allow_any_scaling_governor: bool,
-}
-
-#[derive(Parser)]
 pub struct PlotArgs {
     pub y: String,
     #[arg(short = 'b', long)]
@@ -51,9 +28,6 @@
     #[arg(short = 'o', long)]
     pub output: Option<String>,
 }
-=======
-pub struct PlotArgs {}
->>>>>>> 8c468aad
 
 static CMD_ARGS: Lazy<Cli> = Lazy::new(|| {
     if std::env::var("RUST_LOG").is_err() {
@@ -68,12 +42,7 @@
 
 fn main() -> anyhow::Result<()> {
     match &CMD_ARGS.command {
-<<<<<<< HEAD
-        Commands::Run(args) => harness::harness_run(&args),
+        Commands::Run(args) => args.run(),
         Commands::Plot(args) => plot::harness_plot(&args),
-=======
-        Commands::Run(cmd) => cmd.run(),
-        Commands::Plot(_args) => unimplemented!(),
->>>>>>> 8c468aad
     }
 }